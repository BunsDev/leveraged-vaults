import eth_abi
from brownie import (
    network, 
    nProxy,
    MetaStable2TokenAuraVault,
    Boosted3TokenAuraVault,
    Boosted3TokenAuraHelper,
    MetaStable2TokenAuraHelper,
    FlashLiquidator
)
from brownie.network.contract import Contract
from brownie.convert.datatypes import Wei
from brownie.network.state import Chain
from brownie.convert import to_bytes
from scripts.common import deployArtifact, get_vault_config, set_flags
from scripts.EnvironmentConfig import Environment
from eth_utils import keccak

chain = Chain()
ETH_ADDRESS = "0x0000000000000000000000000000000000000000"

StrategyConfig = {
    "balancer2TokenStrats": {
        "StratStableETHstETH": {
            "vaultConfig": get_vault_config(
                flags=set_flags(0, ENABLED=True, ALLOW_ROLL_POSITION=True),
                currencyId=1,
                minAccountBorrowSize=1,
                maxBorrowMarketIndex=3,
                secondaryBorrowCurrencies=[0,0]
            ),
            "secondaryBorrowCurrency": None,
            "maxPrimaryBorrowCapacity": 100_000_000e8,
            "name": "Balancer Stable ETH-stETH Strategy",
            "primaryCurrency": 1, # ETH
            "poolId": "0x32296969ef14eb0c6d29669c550d4a0449130230000200000000000000000080",
            "liquidityGauge": "0xcd4722b7c24c29e0413bdcd9e51404b4539d14ae",
            "auraRewardPool": "0xdcee1c640cc270121faf145f231fd8ff1d8d5cd4",
            "feeReceiver": "0x0190702d5e52e0269c9319144d3ad62a60ebe526",
            "maxUnderlyingSurplus": 100e18, # 10 ETH
            "oracleWindowInSeconds": 3600,
            "maxBalancerPoolShare": 2e3, # 20%
            "settlementSlippageLimitPercent": 5e6, # 5%
            "postMaturitySettlementSlippageLimitPercent": 10e6, # 10%
            "emergencySettlementSlippageLimitPercent": 10e6, # 10%
            "maxRewardTradeSlippageLimitPercent": 5e6,
            "settlementCoolDownInMinutes": 60 * 6, # 6 hour settlement cooldown
            "settlementWindow": 3600 * 24 * 7,  # 1-week settlement
            "oraclePriceDeviationLimitPercent": 500, # +/- 5%
            "balancerPoolSlippageLimitPercent": 9900, # 1%
        },
        "StratBoostedPoolDAIPrimary": {
            "vaultConfig": get_vault_config(
                flags=set_flags(0, ENABLED=True, ALLOW_ROLL_POSITION=True),
                currencyId=2,
                minAccountBorrowSize=1,
                maxBorrowMarketIndex=3,
                secondaryBorrowCurrencies=[0,0]
            ),
            "secondaryBorrowCurrency": None,
            "maxPrimaryBorrowCapacity": 100_000_000e8,
            "name": "Balancer Boosted Pool Strategy",
            "primaryCurrency": 2, # DAI
            "poolId": "0x7b50775383d3d6f0215a8f290f2c9e2eebbeceb20000000000000000000000fe",
            "liquidityGauge": "0x68d019f64a7aa97e2d4e7363aee42251d08124fb",
            "auraRewardPool": "0xcc2f52b57247f2bc58fec182b9a60dac5963d010",
            "feeReceiver": "0x0190702d5e52e0269c9319144d3ad62a60ebe526",
            "maxUnderlyingSurplus": 10000e18, # 10000 DAI
            "oracleWindowInSeconds": 0,
            "maxBalancerPoolShare": 2e3, # 20%
            "settlementSlippageLimitPercent": 5e6, # 5%
            "postMaturitySettlementSlippageLimitPercent": 10e6, # 10%
            "emergencySettlementSlippageLimitPercent": 10e6, # 10%
            "maxRewardTradeSlippageLimitPercent": 5e6,
            "settlementCoolDownInMinutes": 60 * 6, # 6 hour settlement cooldown
            "settlementWindow": 3600 * 24 * 7,  # 1-week settlement
            "oraclePriceDeviationLimitPercent": 50, # +/- 0.5%
            "balancerPoolSlippageLimitPercent": 9900, # 1%
        },
        "StratBoostedPoolUSDCPrimary": {
            "vaultConfig": get_vault_config(
                flags=set_flags(0, ENABLED=True, ALLOW_ROLL_POSITION=True),
                currencyId=3,
                minAccountBorrowSize=1,
                maxBorrowMarketIndex=3,
                secondaryBorrowCurrencies=[0,0]
            ),
            "secondaryBorrowCurrency": None,
            "maxPrimaryBorrowCapacity": 100_000_000e8,
            "name": "Balancer Boosted Pool Strategy",
            "primaryCurrency": 3, # USDC
            "poolId": "0x7b50775383d3d6f0215a8f290f2c9e2eebbeceb20000000000000000000000fe",
            "liquidityGauge": "0x68d019f64a7aa97e2d4e7363aee42251d08124fb",
            "auraRewardPool": "0xcc2f52b57247f2bc58fec182b9a60dac5963d010",
            "feeReceiver": "0x0190702d5e52e0269c9319144d3ad62a60ebe526",
            "maxUnderlyingSurplus": 10000e6, # 10000 USDC
            "oracleWindowInSeconds": 0,
            "maxBalancerPoolShare": 2e3, # 20%
            "settlementSlippageLimitPercent": 5e6, # 5%
            "postMaturitySettlementSlippageLimitPercent": 10e6, # 10%
            "emergencySettlementSlippageLimitPercent": 10e6, # 10%
            "maxRewardTradeSlippageLimitPercent": 5e6,
            "settlementCoolDownInMinutes": 60 * 6, # 6 hour settlement cooldown
            "settlementWindow": 3600 * 24 * 7,  # 1-week settlement
            "oraclePriceDeviationLimitPercent": 50, # +/- 0.5%
            "balancerPoolSlippageLimitPercent": 9900, # 1%
        }
    }
}

class BalancerEnvironment(Environment):
    def __init__(self, network) -> None:
        Environment.__init__(self, network)
        self.liquidator = self.deployLiquidator()

    def deployBalancerVault(self, strat, vaultContract, libs=None):
        stratConfig = StrategyConfig["balancer2TokenStrats"][strat]

        # Deploy external libs
        if libs != None:
            for lib in libs:
                lib.deploy({"from": self.deployer})

        impl = vaultContract.deploy(
            self.addresses["notional"],
            [
                stratConfig["auraRewardPool"],
                [
                    stratConfig["primaryCurrency"],
                    stratConfig["poolId"],
                    stratConfig["liquidityGauge"],
                    self.tradingModule.address,
                    stratConfig["settlementWindow"]
                ]
            ],
            {"from": self.deployer}
        )

        proxy = nProxy.deploy(impl.address, bytes(0), {"from": self.deployer})
        vaultProxy = Contract.from_abi(stratConfig["name"], proxy.address, vaultContract.abi)

        print(
            vaultProxy.initialize.encode_input(
                [
                    stratConfig["name"],
                    stratConfig["primaryCurrency"],
                    [
                        stratConfig["maxUnderlyingSurplus"],
                        stratConfig["oracleWindowInSeconds"],
                        stratConfig["settlementSlippageLimitPercent"], 
                        stratConfig["postMaturitySettlementSlippageLimitPercent"], 
                        stratConfig["emergencySettlementSlippageLimitPercent"], 
                        stratConfig["maxRewardTradeSlippageLimitPercent"],
                        stratConfig["maxBalancerPoolShare"],
                        stratConfig["settlementCoolDownInMinutes"],
                        stratConfig["oraclePriceDeviationLimitPercent"],
                        stratConfig["balancerPoolSlippageLimitPercent"]
                    ]
                ]
            )
        )

        vaultProxy.initialize(
            [
                stratConfig["name"],
                stratConfig["primaryCurrency"],
                [
                    stratConfig["maxUnderlyingSurplus"],
                    stratConfig["oracleWindowInSeconds"],
                    stratConfig["settlementSlippageLimitPercent"], 
                    stratConfig["postMaturitySettlementSlippageLimitPercent"], 
                    stratConfig["emergencySettlementSlippageLimitPercent"], 
                    stratConfig["maxRewardTradeSlippageLimitPercent"],
                    stratConfig["maxBalancerPoolShare"],
                    stratConfig["settlementCoolDownInMinutes"],
                    stratConfig["oraclePriceDeviationLimitPercent"],
                    stratConfig["balancerPoolSlippageLimitPercent"]
                ]
            ],
            {"from": self.notional.owner()}
        )

        self.notional.updateVault(
            proxy.address,
            stratConfig["vaultConfig"],
            stratConfig["maxPrimaryBorrowCapacity"],
            {"from": self.notional.owner()}
        )

        return vaultProxy

    def deployLiquidator(self):
        liquidator = FlashLiquidator.deploy(
            self.notional, 
            "0x27182842E098f60e3D576794A5bFFb0777E025d3",
            "0x3520d5a913427E6F0D6A83E07ccD4A4da316e4d3",
            {"from": self.deployer}
        )
        liquidator.enableCurrencies([1, 2, 3], {"from": self.deployer})
        return liquidator

def getEnvironment(network = "mainnet"):
    if network == "mainnet-fork" or network == "hardhat-fork":
        network = "mainnet"
    return BalancerEnvironment(network)

def main():
    networkName = network.show_active()
    if networkName == "hardhat-fork":
        networkName = "mainnet"
    env = BalancerEnvironment(networkName)
    maturity = env.notional.getActiveMarkets(1)[0][1]

    vault1 = env.deployBalancerVault(
        "StratStableETHstETH", 
        MetaStable2TokenAuraVault,
        [MetaStable2TokenAuraHelper]
    )
    vault2 = env.deployBalancerVault(
        "StratBoostedPoolDAIPrimary", 
        Boosted3TokenAuraVault,
        [Boosted3TokenAuraHelper]
    )
    vault3 = env.deployBalancerVault(
        "StratBoostedPoolUSDCPrimary", 
        Boosted3TokenAuraVault,
        [Boosted3TokenAuraHelper]
    )
<<<<<<< Updated upstream
=======

    poolId = vault1.getStrategyContext()["poolContext"]["basePool"].dict()['poolId']
    pool = vault1.getStrategyContext()["poolContext"]["basePool"]["pool"]

    env.tradingModule.setTokenPermissions(env.tradingModule.address, env.tokens["wstETH"].address, [True], {"from": env.notional.owner()})
    env.tradingModule.setTokenPermissions(vault1.address, env.tokens["wstETH"].address, [True], {"from": env.notional.owner()})
    for i in range(0,5):
        primaryBalance = vault1.getStrategyContext()["poolContext"]["primaryBalance"]/1e18
        secondaryBalance = vault1.getStrategyContext()["poolContext"]["secondaryBalance"]/1e18
        primaryScaleFactor = vault1.getStrategyContext()["poolContext"]["primaryScaleFactor"]/1e18
        secondaryScaleFactor = vault1.getStrategyContext()["poolContext"]["secondaryScaleFactor"]/1e18
        secondaryBalanceBalancer = env.balancerVault.getPoolTokens(poolId)['balances'][0]/1e18
        primaryBalanceBalancer = env.balancerVault.getPoolTokens(poolId)['balances'][1]/1e18

        spotPrice = vault1.getSpotPrice(0)/1e18
        oraclePrice = env.tradingModule.getOraclePrice(ZERO_ADDRESS, env.tokens["wstETH"])[0]/1e18
        btpValueInWstETH = interface.IPriceOracle(pool).getLatest(1)/1e18
        pairPrice = interface.IPriceOracle(pool).getLatest(0)/1e18
        bptSupply = interface.IERC20(pool).totalSupply()/1e18
        secondaryAmountInPrimary = secondaryBalance / spotPrice
        poolValueInPrimary = primaryBalance + secondaryAmountInPrimary

        env.tokens["wstETH"].transfer(env.tradingModule, 10000e18, {"from": env.WSTETHWhale})
        tradeCallData = env.balancer_trade_exact_in_single(env.tokens["wstETH"].address, env.tokens["WETH"].address, 10000e18, poolId)
        env.tradingModule.executeTradeWithDynamicSlippage(4, tradeCallData, 5e6, {"from": env.WSTETHWhale})
        print()
        
        print("# of trades executed", i)
        print("Primary Balance: ", primaryBalance)
        print("Secondary Balance: ",secondaryBalance)
        # print("primaryBalanceBalancer: ", primaryBalanceBalancer)
        # print("secondaryBalanceBalancer: ", secondaryBalanceBalancer)
        print()
        print("primaryScaleFactor: ", primaryScaleFactor)
        print("secondaryScaleFactor: ", secondaryScaleFactor)
        print()
        print("spotPrice: ", spotPrice)
        print("oraclePrice: ", oraclePrice)
        print("pairPrice wstETH/WETH", 1/(pairPrice * secondaryScaleFactor))
        print("pairPrice WETH/stETH: ", pairPrice)
        print("pairPrice WETH/wstETH: ", pairPrice * secondaryScaleFactor)
        print()
        print("poolValueInPrimary: ", poolValueInPrimary)
        print("bptSupplyValueInPrimary ", bptSupply * btpValueInWstETH)
        print()
    
>>>>>>> Stashed changes<|MERGE_RESOLUTION|>--- conflicted
+++ resolved
@@ -225,53 +225,4 @@
         "StratBoostedPoolUSDCPrimary", 
         Boosted3TokenAuraVault,
         [Boosted3TokenAuraHelper]
-    )
-<<<<<<< Updated upstream
-=======
-
-    poolId = vault1.getStrategyContext()["poolContext"]["basePool"].dict()['poolId']
-    pool = vault1.getStrategyContext()["poolContext"]["basePool"]["pool"]
-
-    env.tradingModule.setTokenPermissions(env.tradingModule.address, env.tokens["wstETH"].address, [True], {"from": env.notional.owner()})
-    env.tradingModule.setTokenPermissions(vault1.address, env.tokens["wstETH"].address, [True], {"from": env.notional.owner()})
-    for i in range(0,5):
-        primaryBalance = vault1.getStrategyContext()["poolContext"]["primaryBalance"]/1e18
-        secondaryBalance = vault1.getStrategyContext()["poolContext"]["secondaryBalance"]/1e18
-        primaryScaleFactor = vault1.getStrategyContext()["poolContext"]["primaryScaleFactor"]/1e18
-        secondaryScaleFactor = vault1.getStrategyContext()["poolContext"]["secondaryScaleFactor"]/1e18
-        secondaryBalanceBalancer = env.balancerVault.getPoolTokens(poolId)['balances'][0]/1e18
-        primaryBalanceBalancer = env.balancerVault.getPoolTokens(poolId)['balances'][1]/1e18
-
-        spotPrice = vault1.getSpotPrice(0)/1e18
-        oraclePrice = env.tradingModule.getOraclePrice(ZERO_ADDRESS, env.tokens["wstETH"])[0]/1e18
-        btpValueInWstETH = interface.IPriceOracle(pool).getLatest(1)/1e18
-        pairPrice = interface.IPriceOracle(pool).getLatest(0)/1e18
-        bptSupply = interface.IERC20(pool).totalSupply()/1e18
-        secondaryAmountInPrimary = secondaryBalance / spotPrice
-        poolValueInPrimary = primaryBalance + secondaryAmountInPrimary
-
-        env.tokens["wstETH"].transfer(env.tradingModule, 10000e18, {"from": env.WSTETHWhale})
-        tradeCallData = env.balancer_trade_exact_in_single(env.tokens["wstETH"].address, env.tokens["WETH"].address, 10000e18, poolId)
-        env.tradingModule.executeTradeWithDynamicSlippage(4, tradeCallData, 5e6, {"from": env.WSTETHWhale})
-        print()
-        
-        print("# of trades executed", i)
-        print("Primary Balance: ", primaryBalance)
-        print("Secondary Balance: ",secondaryBalance)
-        # print("primaryBalanceBalancer: ", primaryBalanceBalancer)
-        # print("secondaryBalanceBalancer: ", secondaryBalanceBalancer)
-        print()
-        print("primaryScaleFactor: ", primaryScaleFactor)
-        print("secondaryScaleFactor: ", secondaryScaleFactor)
-        print()
-        print("spotPrice: ", spotPrice)
-        print("oraclePrice: ", oraclePrice)
-        print("pairPrice wstETH/WETH", 1/(pairPrice * secondaryScaleFactor))
-        print("pairPrice WETH/stETH: ", pairPrice)
-        print("pairPrice WETH/wstETH: ", pairPrice * secondaryScaleFactor)
-        print()
-        print("poolValueInPrimary: ", poolValueInPrimary)
-        print("bptSupplyValueInPrimary ", bptSupply * btpValueInWstETH)
-        print()
-    
->>>>>>> Stashed changes+    )