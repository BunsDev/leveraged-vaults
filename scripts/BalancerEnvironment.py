--- conflicted
+++ resolved
@@ -236,8 +236,4 @@
         "StratBoostedPoolUSDCPrimary", 
         Boosted3TokenAuraVault,
         [Boosted3TokenAuraHelper]
-<<<<<<< HEAD
-    )
-=======
-    )
->>>>>>> ded1910b
+    )