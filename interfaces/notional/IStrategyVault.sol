--- conflicted
+++ resolved
@@ -22,13 +22,7 @@
         bytes calldata data
     ) external;
 
-<<<<<<< HEAD
-    function isInSettlement(uint256 maturity) external view returns (bool);
-    function canSettleMaturity(uint256 maturity) external view returns (bool);
-    function convertStrategyToUnderlying(uint256 strategyTokens, uint256 maturity) external view returns (uint256 underlyingValue);
-=======
     function convertStrategyToUnderlying(uint256 strategyTokens, uint256 maturity) external view returns (uint256 underlyingValue);
 
     function repaySecondaryBorrowCallback(uint256 assetCashRequired, bytes calldata data) external returns (bytes memory returnData);
->>>>>>> d59dcd6d
 }