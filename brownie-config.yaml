--- conflicted
+++ resolved
@@ -4,15 +4,9 @@
       enabled: true
       runs: 200
     remappings:
-<<<<<<< HEAD
       - "@openzeppelin=OpenZeppelin/openzeppelin-contracts@4.6.0"
       - "@openzeppelin-upgradeable=OpenZeppelin/openzeppelin-contracts-upgradeable@4.6.0"
-=======
-      - "@openzeppelin=OpenZeppelin/openzeppelin-contracts@4.5.0"
-      - "@openzeppelin-upgradeable=OpenZeppelin/openzeppelin-contracts-upgradeable@4.5.0"
       - "@notional-trading-module=notional-finance/trading-module@0.0.1"
->>>>>>> 3682d148
-
 networks:
   default: development
 
@@ -21,11 +15,6 @@
     - interfaces/**/*.*
 
 dependencies:
-<<<<<<< HEAD
   - OpenZeppelin/openzeppelin-contracts@4.6.0
   - OpenZeppelin/openzeppelin-contracts-upgradeable@4.6.0
-=======
-  - OpenZeppelin/openzeppelin-contracts@4.5.0
-  - OpenZeppelin/openzeppelin-contracts-upgradeable@4.5.0
-  - notional-finance/trading-module@0.0.1
->>>>>>> 3682d148
+  - notional-finance/trading-module@0.0.1