--- conflicted
+++ resolved
@@ -50,11 +50,7 @@
 
     function _checkPriceLimit(
         StrategyContext memory strategyContext,
-<<<<<<< HEAD
         uint256 oraclePrice,
-=======
-        TwoTokenPoolContext memory poolContext,
->>>>>>> 642c3954
         uint256 poolPrice
     ) internal view {
         uint256 lowerLimit = (oraclePrice * 
@@ -95,12 +91,8 @@
     function _validateSpotPriceAndPairPrice(
         StableOracleContext calldata oracleContext,
         TwoTokenPoolContext calldata poolContext,
-<<<<<<< HEAD
-        StrategyContext calldata strategyContext,
+        StrategyContext memory strategyContext,
         uint256 oraclePrice,
-=======
-        StrategyContext memory strategyContext,
->>>>>>> 642c3954
         uint256 primaryAmount, 
         uint256 secondaryAmount
     ) internal view {
