// SPDX-License-Identifier: MIT
pragma solidity 0.8.15;

import "@openzeppelin/contracts/proxy/utils/UUPSUpgradeable.sol";
import {Initializable} from "@openzeppelin/contracts/proxy/utils/Initializable.sol";

import {Constants} from "../global/Constants.sol";
import {BalancerV2Adapter} from "./adapters/BalancerV2Adapter.sol";
import {CurveAdapter} from "./adapters/CurveAdapter.sol";
import {UniV2Adapter} from "./adapters/UniV2Adapter.sol";
import {UniV3Adapter} from "./adapters/UniV3Adapter.sol";
import {ZeroExAdapter} from "./adapters/ZeroExAdapter.sol";
import {TradeHandler} from "./TradeHandler.sol";

import {IERC20} from "../utils/TokenUtils.sol";
import {NotionalProxy} from "../../interfaces/notional/NotionalProxy.sol";
import {ITradingModule} from "../../interfaces/trading/ITradingModule.sol";
import "../../interfaces/trading/IVaultExchange.sol";
import "../../interfaces/chainlink/AggregatorV2V3Interface.sol";

/// @notice TradingModule is meant to be an upgradeable contract deployed to help Strategy Vaults
/// exchange tokens via multiple DEXes as well as receive price oracle information
contract TradingModule is Initializable, UUPSUpgradeable, ITradingModule {
    NotionalProxy public immutable NOTIONAL;
    // Used to get the proxy address inside delegate call contexts
    ITradingModule internal immutable PROXY;

    error SellTokenEqualsBuyToken();
    error UnknownDEX();

    struct PriceOracle {
        AggregatorV2V3Interface oracle;
        uint8 rateDecimals;
    }

    int256 internal constant RATE_DECIMALS = 1e18;
    mapping(address => PriceOracle) public priceOracles;
    uint32 public maxOracleFreshnessInSeconds;

    event PriceOracleUpdated(address token, address oracle);
    event MaxOracleFreshnessUpdated(uint32 currentValue, uint32 newValue);

<<<<<<< HEAD
    constructor(NotionalProxy notional_, ITradingModule proxy_) initializer { 
=======
    constructor(NotionalProxy notional_, ITradingModule proxy_) {
>>>>>>> a99d94a2
        NOTIONAL = notional_;
        PROXY = proxy_;
    }

    modifier onlyNotionalOwner() {
        require(msg.sender == NOTIONAL.owner());
        _;
    }

    function _authorizeUpgrade(
        address /* newImplementation */
    ) internal override onlyNotionalOwner {}

<<<<<<< HEAD
    function initialize(uint32 maxOracleFreshnessInSeconds_) external initializer onlyNotionalOwner {
        maxOracleFreshnessInSeconds = maxOracleFreshnessInSeconds_;
    }

    function setMaxOracleFreshness(uint32 newMaxOracleFreshnessInSeconds) external onlyNotionalOwner {
        emit MaxOracleFreshnessUpdated(maxOracleFreshnessInSeconds, newMaxOracleFreshnessInSeconds);
        maxOracleFreshnessInSeconds = newMaxOracleFreshnessInSeconds;
    }

    function setPriceOracle(address token, AggregatorV2V3Interface oracle) external override onlyNotionalOwner {
=======
    function setPriceOracle(address token, AggregatorV2V3Interface oracle)
        external
        override
        onlyNotionalOwner
    {
>>>>>>> a99d94a2
        PriceOracle storage oracleStorage = priceOracles[token];
        oracleStorage.oracle = oracle;
        oracleStorage.rateDecimals = oracle.decimals();

        emit PriceOracleUpdated(token, address(oracle));
    }

    /// @notice Called to receive execution data for vaults that will execute trades without
    /// delegating calls to this contract
    /// @param dexId enum representing the id of the dex
    /// @param from address for the contract executing the trade
    /// @param trade trade object
    /// @return spender the address to approve for the soldToken, will be address(0) if the
    /// send token is ETH and therefore does not require approval
    /// @return target contract to execute the call against
    /// @return msgValue amount of ETH to transfer to the target, if any
    /// @return executionCallData encoded call data for the trade
    function getExecutionData(
        uint16 dexId,
        address from,
        Trade calldata trade
    )
        external
        view
        override
        returns (
            address spender,
            address target,
            uint256 msgValue,
            bytes memory executionCallData
        )
    {
        return _getExecutionData(dexId, from, trade);
    }

    /// @notice Executes a trade with a dynamic slippage limit based on chainlink oracles.
    /// @dev Expected to be called via delegatecall on the implementation directly. This means that
    /// the contract's calling context does not have access to storage (accessible via the proxy
    /// address).
    /// @param dexId the dex to execute the trade on
    /// @param trade trade object
    /// @param dynamicSlippageLimit the slippage limit in 1e8 precision
    /// @return amountSold amount of tokens sold
    /// @return amountBought amount of tokens purchased
    function executeTradeWithDynamicSlippage(
        uint16 dexId,
        Trade memory trade,
        uint32 dynamicSlippageLimit
    ) external override returns (uint256 amountSold, uint256 amountBought) {
        // This method calls back into the implementation via the proxy so that it has proper
        // access to storage.
        trade.limit = PROXY.getLimitAmount(
            trade.tradeType,
            trade.sellToken,
            trade.buyToken,
            trade.amount,
            dynamicSlippageLimit
        );

        (
            address spender,
            address target,
            uint256 msgValue,
            bytes memory executionData
        ) = PROXY.getExecutionData(dexId, address(this), trade);

        return
            TradeHandler._executeInternal(
                trade,
                dexId,
                spender,
                target,
                msgValue,
                executionData
            );
    }

    /// @notice Should be called via delegate call to execute a trade on behalf of the caller.
    /// @param dexId enum representing the id of the dex
    /// @param trade trade object
    /// @return amountSold amount of tokens sold
    /// @return amountBought amount of tokens purchased
    function executeTrade(uint16 dexId, Trade calldata trade)
        external
        override
        returns (uint256 amountSold, uint256 amountBought)
    {
        (
            address spender,
            address target,
            uint256 msgValue,
            bytes memory executionData
        ) = _getExecutionData(dexId, address(this), trade);

        return
            TradeHandler._executeInternal(
                trade,
                dexId,
                spender,
                target,
                msgValue,
                executionData
            );
    }

    function _getExecutionData(
        uint16 dexId,
        address from,
        Trade calldata trade
    )
        internal
        view
        returns (
            address spender,
            address target,
            uint256 msgValue,
            bytes memory executionCallData
        )
    {
        if (trade.buyToken == trade.sellToken) revert SellTokenEqualsBuyToken();

        if (DexId(dexId) == DexId.UNISWAP_V2) {
            return UniV2Adapter.getExecutionData(from, trade);
        } else if (DexId(dexId) == DexId.UNISWAP_V3) {
            return UniV3Adapter.getExecutionData(from, trade);
        } else if (DexId(dexId) == DexId.BALANCER_V2) {
            return BalancerV2Adapter.getExecutionData(from, trade);
        } else if (DexId(dexId) == DexId.CURVE) {
            return CurveAdapter.getExecutionData(from, trade);
        } else if (DexId(dexId) == DexId.ZERO_EX) {
            return ZeroExAdapter.getExecutionData(from, trade);
        }

        revert UnknownDEX();
    }

    /// @notice Returns the Chainlink oracle price between the baseToken and the quoteToken, the
    /// Chainlink oracles. The quote currency between the oracles must match or the conversion
    /// in this method does not work. Most Chainlink oracles are baseToken/USD pairs.
    /// @param baseToken address of the first token in the pair, i.e. USDC in USDC/DAI
    /// @param quoteToken address of the second token in the pair, i.e. DAI in USDC/DAI
    /// @return answer exchange rate in rate decimals
    /// @return decimals number of decimals in the rate, currently hardcoded to 1e18
    function getOraclePrice(address baseToken, address quoteToken)
        public
        view
        override
        returns (int256 answer, int256 decimals)
    {
        PriceOracle memory baseOracle = priceOracles[baseToken];
        PriceOracle memory quoteOracle = priceOracles[quoteToken];

        int256 baseDecimals = int256(10**baseOracle.rateDecimals);
        int256 quoteDecimals = int256(10**quoteOracle.rateDecimals);
<<<<<<< HEAD
        
        (/* */, int256 basePrice, /* */, uint256 bpUpdatedAt, /* */) = baseOracle.oracle.latestRoundData();
        require(block.timestamp - bpUpdatedAt <= maxOracleFreshnessInSeconds);
        require(basePrice > 0); /// @dev: Chainlink Rate Error

        (/* */, int256 quotePrice, /* */, uint256 qpUpdatedAt, /* */) = quoteOracle.oracle.latestRoundData();
        require(block.timestamp - qpUpdatedAt <= maxOracleFreshnessInSeconds);
=======

        (
            ,
            /* */
            int256 basePrice, /* */ /* */ /* */
            ,
            ,

        ) = baseOracle.oracle.latestRoundData();
        require(basePrice > 0); /// @dev: Chainlink Rate Error

        (
            ,
            /* */
            int256 quotePrice, /* */ /* */ /* */
            ,
            ,

        ) = quoteOracle.oracle.latestRoundData();
>>>>>>> a99d94a2
        require(quotePrice > 0); /// @dev: Chainlink Rate Error

        answer =
            (basePrice * quoteDecimals * RATE_DECIMALS) /
            (quotePrice * baseDecimals);
        decimals = RATE_DECIMALS;
    }

    // @audit there should be an internal and external version of this method, the external method should
    // be exposed on the TradingModule directly
    function getLimitAmount(
        TradeType tradeType,
        address sellToken,
        address buyToken,
        uint256 amount,
        uint32 slippageLimit
    ) external view override returns (uint256 limitAmount) {
        // prettier-ignore
        (int256 oraclePrice, int256 oracleDecimals) = getOraclePrice(sellToken, buyToken);

        require(oraclePrice >= 0); /// @dev Chainlink rate error
        require(oracleDecimals >= 0); /// @dev Chainlink decimals error

        uint256 sellTokenDecimals = 10 **
            (
                sellToken == Constants.ETH_ADDRESS
                    ? 18
                    : IERC20(sellToken).decimals()
            );
        uint256 buyTokenDecimals = 10 **
            (
                buyToken == Constants.ETH_ADDRESS
                    ? 18
                    : IERC20(buyToken).decimals()
            );

        if (tradeType == TradeType.EXACT_OUT_SINGLE || tradeType == TradeType.EXACT_OUT_BATCH) {
            // 0 means no slippage limit
            if (slippageLimit == 0) {
                return type(uint256).max;
            }
            // Invert oracle price
            // @audit comment this formula and re-arrange such that division is pushed to the end
            // to the extent possible
            oraclePrice = (oracleDecimals * oracleDecimals) / oraclePrice;
            // For exact out trades, limitAmount is the max amount of sellToken the DEX can
            // pull from the contract
            limitAmount =
                ((uint256(oraclePrice) +
                    ((uint256(oraclePrice) * uint256(slippageLimit)) /
                        Constants.SLIPPAGE_LIMIT_PRECISION)) * amount) /
                uint256(oracleDecimals);

            // limitAmount is in buyToken precision after the previous calculation,
            // convert it to sellToken precision
            limitAmount = (limitAmount * sellTokenDecimals) / buyTokenDecimals;
        } else {
            // 0 means no slippage limit
            if (slippageLimit == 0) {
                return 0;
            }
            // For exact in trades, limitAmount is the min amount of buyToken the contract
            // expects from the DEX
            limitAmount =
                ((uint256(oraclePrice) -
                    ((uint256(oraclePrice) * uint256(slippageLimit)) /
                        Constants.SLIPPAGE_LIMIT_PRECISION)) * amount) /
                uint256(oracleDecimals);

            // limitAmount is in sellToken precision after the previous calculation,
            // convert it to buyToken precision
            limitAmount = (limitAmount * buyTokenDecimals) / sellTokenDecimals;
        }
    }
}<|MERGE_RESOLUTION|>--- conflicted
+++ resolved
@@ -40,11 +40,7 @@
     event PriceOracleUpdated(address token, address oracle);
     event MaxOracleFreshnessUpdated(uint32 currentValue, uint32 newValue);
 
-<<<<<<< HEAD
     constructor(NotionalProxy notional_, ITradingModule proxy_) initializer { 
-=======
-    constructor(NotionalProxy notional_, ITradingModule proxy_) {
->>>>>>> a99d94a2
         NOTIONAL = notional_;
         PROXY = proxy_;
     }
@@ -58,7 +54,6 @@
         address /* newImplementation */
     ) internal override onlyNotionalOwner {}
 
-<<<<<<< HEAD
     function initialize(uint32 maxOracleFreshnessInSeconds_) external initializer onlyNotionalOwner {
         maxOracleFreshnessInSeconds = maxOracleFreshnessInSeconds_;
     }
@@ -69,13 +64,6 @@
     }
 
     function setPriceOracle(address token, AggregatorV2V3Interface oracle) external override onlyNotionalOwner {
-=======
-    function setPriceOracle(address token, AggregatorV2V3Interface oracle)
-        external
-        override
-        onlyNotionalOwner
-    {
->>>>>>> a99d94a2
         PriceOracle storage oracleStorage = priceOracles[token];
         oracleStorage.oracle = oracle;
         oracleStorage.rateDecimals = oracle.decimals();
@@ -230,35 +218,13 @@
 
         int256 baseDecimals = int256(10**baseOracle.rateDecimals);
         int256 quoteDecimals = int256(10**quoteOracle.rateDecimals);
-<<<<<<< HEAD
-        
+
         (/* */, int256 basePrice, /* */, uint256 bpUpdatedAt, /* */) = baseOracle.oracle.latestRoundData();
         require(block.timestamp - bpUpdatedAt <= maxOracleFreshnessInSeconds);
         require(basePrice > 0); /// @dev: Chainlink Rate Error
 
         (/* */, int256 quotePrice, /* */, uint256 qpUpdatedAt, /* */) = quoteOracle.oracle.latestRoundData();
         require(block.timestamp - qpUpdatedAt <= maxOracleFreshnessInSeconds);
-=======
-
-        (
-            ,
-            /* */
-            int256 basePrice, /* */ /* */ /* */
-            ,
-            ,
-
-        ) = baseOracle.oracle.latestRoundData();
-        require(basePrice > 0); /// @dev: Chainlink Rate Error
-
-        (
-            ,
-            /* */
-            int256 quotePrice, /* */ /* */ /* */
-            ,
-            ,
-
-        ) = quoteOracle.oracle.latestRoundData();
->>>>>>> a99d94a2
         require(quotePrice > 0); /// @dev: Chainlink Rate Error
 
         answer =
